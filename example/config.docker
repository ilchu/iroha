{
  "block_store_path" : "/tmp/block_store/",
  "torii_port" : 50051,
  "internal_port" : 10001,
  "database": {
    "type": "postgres",
    "host": "some-postgres",
    "port": 5432,
    "user": "postgres",
    "password": "mysecretpassword",
    "working database": "iroha_default",
    "maintenance database": "postgres"
  },
  "max_proposal_size" : 10,
  "proposal_delay" : 5000,
  "vote_delay" : 5000,
  "mst_enable" : false,
  "mst_expiration_time" : 1440,
  "max_rounds_delay": 3000,
<<<<<<< HEAD
  "stale_stream_max_rounds": 2,
  "metrics": "0.0.0.0:7001"
=======
  "proposal_creation_timeout": 3000,
  "stale_stream_max_rounds": 2
>>>>>>> 28d2f38e
}<|MERGE_RESOLUTION|>--- conflicted
+++ resolved
@@ -17,11 +17,7 @@
   "mst_enable" : false,
   "mst_expiration_time" : 1440,
   "max_rounds_delay": 3000,
-<<<<<<< HEAD
+  "proposal_creation_timeout": 3000,
   "stale_stream_max_rounds": 2,
   "metrics": "0.0.0.0:7001"
-=======
-  "proposal_creation_timeout": 3000,
-  "stale_stream_max_rounds": 2
->>>>>>> 28d2f38e
 }